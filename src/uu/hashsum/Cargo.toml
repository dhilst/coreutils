[package]
name = "uu_hashsum"
version = "0.0.17"
authors = ["uutils developers"]
license = "MIT"
description = "hashsum ~ (uutils) display or check input digests"

homepage = "https://github.com/uutils/coreutils"
repository = "https://github.com/uutils/coreutils/tree/main/src/uu/hashsum"
keywords = ["coreutils", "uutils", "cross-platform", "cli", "utility"]
categories = ["command-line-utilities"]
edition = "2021"

[lib]
path = "src/hashsum.rs"

[dependencies]
digest = "0.10.6"
clap = { version = "4.0", features = ["wrap_help", "cargo"] }
hex = "0.4.3"
memchr = "2"
md-5 = "0.10.5"
regex = "1.7.0"
sha1 = "0.10.1"
sha2 = "0.10.2"
sha3 = "0.10.6"
blake2b_simd = "1.0.0"
<<<<<<< HEAD
blake3 = "1.3.2"
uucore = { version=">=0.0.16", package="uucore", path="../../uucore" }
=======
blake3 = "1.3.1"
uucore = { version=">=0.0.17", package="uucore", path="../../uucore" }
>>>>>>> 3ad36a49

[[bin]]
name = "hashsum"
path = "src/main.rs"<|MERGE_RESOLUTION|>--- conflicted
+++ resolved
@@ -25,13 +25,8 @@
 sha2 = "0.10.2"
 sha3 = "0.10.6"
 blake2b_simd = "1.0.0"
-<<<<<<< HEAD
 blake3 = "1.3.2"
-uucore = { version=">=0.0.16", package="uucore", path="../../uucore" }
-=======
-blake3 = "1.3.1"
 uucore = { version=">=0.0.17", package="uucore", path="../../uucore" }
->>>>>>> 3ad36a49
 
 [[bin]]
 name = "hashsum"
