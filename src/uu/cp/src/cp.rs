#![allow(clippy::missing_safety_doc)]
#![allow(clippy::extra_unused_lifetimes)]

// This file is part of the uutils coreutils package.
//
// (c) Jordy Dickinson <jordy.dickinson@gmail.com>
// (c) Joshua S. Miller <jsmiller@uchicago.edu>
//
// For the full copyright and license information, please view the LICENSE file
// that was distributed with this source code.

// spell-checker:ignore (ToDO) copydir ficlone ftruncate linkgs lstat nlink nlinks pathbuf pwrite reflink strs xattrs symlinked fiemap

#[macro_use]
extern crate quick_error;
#[macro_use]
extern crate uucore;

use std::borrow::Cow;
use std::collections::HashSet;
use std::env;
#[cfg(not(windows))]
use std::ffi::CString;
use std::fs::{self, File, OpenOptions};
use std::io::{self, stderr, stdin, Write};
#[cfg(unix)]
use std::os::unix::ffi::OsStrExt;
#[cfg(unix)]
use std::os::unix::fs::{FileTypeExt, PermissionsExt};
use std::path::{Path, PathBuf, StripPrefixError};
use std::str::FromStr;
use std::string::ToString;

use clap::{crate_version, Arg, ArgAction, ArgMatches, Command};
use filetime::FileTime;
#[cfg(unix)]
use libc::mkfifo;
use quick_error::ResultExt;
use uucore::backup_control::{self, BackupMode};
use uucore::display::Quotable;
use uucore::error::{set_exit_code, UClapError, UError, UResult, UUsageError};
use uucore::format_usage;
use uucore::fs::{
    canonicalize, paths_refer_to_same_file, FileInformation, MissingHandling, ResolveMode,
};

mod copydir;
use crate::copydir::copy_directory;

mod platform;
use platform::copy_on_write;

quick_error! {
    #[derive(Debug)]
    pub enum Error {
        /// Simple io::Error wrapper
        IoErr(err: io::Error) { from() source(err) display("{}", err)}

        /// Wrapper for io::Error with path context
        IoErrContext(err: io::Error, path: String) {
            display("{}: {}", path, err)
            context(path: &'a str, err: io::Error) -> (err, path.to_owned())
            context(context: String, err: io::Error) -> (err, context)
            source(err)
        }

        /// General copy error
        Error(err: String) {
            display("{}", err)
            from(err: String) -> (err)
            from(err: &'static str) -> (err.to_string())
        }

        /// Represents the state when a non-fatal error has occurred
        /// and not all files were copied.
        NotAllFilesCopied {}

        /// Simple walkdir::Error wrapper
        WalkDirErr(err: walkdir::Error) { from() display("{}", err) source(err) }

        /// Simple std::path::StripPrefixError wrapper
        StripPrefixError(err: StripPrefixError) { from() }

        /// Result of a skipped file
        Skipped(reason: String) { display("{}", reason) }

        /// Result of a skipped file
        InvalidArgument(description: String) { display("{}", description) }

        /// All standard options are included as an an implementation
        /// path, but those that are not implemented yet should return
        /// a NotImplemented error.
        NotImplemented(opt: String) { display("Option '{}' not yet implemented.", opt) }

        /// Invalid arguments to backup
        Backup(description: String) { display("{}\nTry '{} --help' for more information.", description, uucore::execution_phrase()) }

        NotADirectory(path: String) { display("'{}' is not a directory", path) }
    }
}

impl UError for Error {
    fn code(&self) -> i32 {
        EXIT_ERR
    }
}

/// Prompts the user yes/no and returns `true` if they successfully
/// answered yes.
macro_rules! prompt_yes(
    ($($args:tt)+) => ({
        eprint!($($args)+);
        eprint!(" [y/N]: ");
        crash_if_err!(1, stderr().flush());
        let mut s = String::new();
        match stdin().read_line(&mut s) {
            Ok(_) => match s.char_indices().next() {
                Some((_, x)) => x == 'y' || x == 'Y',
                _ => false
            },
            _ => false
        }
    })
);

pub type CopyResult<T> = Result<T, Error>;
pub type Source = PathBuf;
pub type SourceSlice = Path;
pub type Target = PathBuf;
pub type TargetSlice = Path;

/// Specifies whether when overwrite files
#[derive(Clone, Copy, Eq, PartialEq)]
pub enum ClobberMode {
    Force,
    RemoveDestination,
    Standard,
}

/// Specifies whether when overwrite files
#[derive(Clone, Copy, Eq, PartialEq)]
pub enum OverwriteMode {
    /// [Default] Always overwrite existing files
    Clobber(ClobberMode),
    /// Prompt before overwriting a file
    Interactive(ClobberMode),
    /// Never overwrite a file
    NoClobber,
}

/// Possible arguments for `--reflink`.
#[derive(Copy, Clone, Eq, PartialEq)]
pub enum ReflinkMode {
    Always,
    Auto,
    Never,
}

/// Possible arguments for `--sparse`.
#[derive(Copy, Clone, Eq, PartialEq)]
pub enum SparseMode {
    Always,
    Auto,
    Never,
}

/// Specifies the expected file type of copy target
pub enum TargetType {
    Directory,
    File,
}

pub enum CopyMode {
    Link,
    SymLink,
    Copy,
    Update,
    AttrOnly,
}

// The ordering here determines the order in which attributes are (re-)applied.
// In particular, Ownership must be changed first to avoid interfering with mode change.
#[derive(Clone, Eq, PartialEq, Debug, PartialOrd, Ord)]
pub enum Attribute {
    #[cfg(unix)]
    Ownership,
    Mode,
    Timestamps,
    #[cfg(feature = "feat_selinux")]
    Context,
    Links,
    Xattr,
}

/// Re-usable, extensible copy options
#[allow(dead_code)]
pub struct Options {
    attributes_only: bool,
    backup: BackupMode,
    copy_contents: bool,
    cli_dereference: bool,
    copy_mode: CopyMode,
    dereference: bool,
    no_target_dir: bool,
    one_file_system: bool,
    overwrite: OverwriteMode,
    parents: bool,
    sparse_mode: SparseMode,
    strip_trailing_slashes: bool,
    reflink_mode: ReflinkMode,
    preserve_attributes: Vec<Attribute>,
    recursive: bool,
    backup_suffix: String,
    target_dir: Option<String>,
    update: bool,
    verbose: bool,
}

static ABOUT: &str = "Copy SOURCE to DEST, or multiple SOURCE(s) to DIRECTORY.";
static EXIT_ERR: i32 = 1;

const USAGE: &str = "\
    {} [OPTION]... [-T] SOURCE DEST
    {} [OPTION]... SOURCE... DIRECTORY
    {} [OPTION]... -t DIRECTORY SOURCE...";

// Argument constants
mod options {
    pub const ARCHIVE: &str = "archive";
    pub const ATTRIBUTES_ONLY: &str = "attributes-only";
    pub const CLI_SYMBOLIC_LINKS: &str = "cli-symbolic-links";
    pub const CONTEXT: &str = "context";
    pub const COPY_CONTENTS: &str = "copy-contents";
    pub const DEREFERENCE: &str = "dereference";
    pub const FORCE: &str = "force";
    pub const INTERACTIVE: &str = "interactive";
    pub const LINK: &str = "link";
    pub const NO_CLOBBER: &str = "no-clobber";
    pub const NO_DEREFERENCE: &str = "no-dereference";
    pub const NO_DEREFERENCE_PRESERVE_LINKS: &str = "no-dereference-preserve-links";
    pub const NO_PRESERVE: &str = "no-preserve";
    pub const NO_TARGET_DIRECTORY: &str = "no-target-directory";
    pub const ONE_FILE_SYSTEM: &str = "one-file-system";
    pub const PARENT: &str = "parent";
    pub const PARENTS: &str = "parents";
    pub const PATHS: &str = "paths";
    pub const PRESERVE: &str = "preserve";
    pub const PRESERVE_DEFAULT_ATTRIBUTES: &str = "preserve-default-attributes";
    pub const RECURSIVE: &str = "recursive";
    pub const REFLINK: &str = "reflink";
    pub const REMOVE_DESTINATION: &str = "remove-destination";
    pub const SPARSE: &str = "sparse";
    pub const STRIP_TRAILING_SLASHES: &str = "strip-trailing-slashes";
    pub const SYMBOLIC_LINK: &str = "symbolic-link";
    pub const TARGET_DIRECTORY: &str = "target-directory";
    pub const UPDATE: &str = "update";
    pub const VERBOSE: &str = "verbose";
}

#[cfg(unix)]
static PRESERVABLE_ATTRIBUTES: &[&str] = &[
    "mode",
    "ownership",
    "timestamps",
    #[cfg(feature = "feat_selinux")]
    "context",
    "links",
    "xattr",
    "all",
];

#[cfg(not(unix))]
static PRESERVABLE_ATTRIBUTES: &[&str] =
    &["mode", "timestamps", "context", "links", "xattr", "all"];

static DEFAULT_ATTRIBUTES: &[Attribute] = &[
    Attribute::Mode,
    #[cfg(unix)]
    Attribute::Ownership,
    Attribute::Timestamps,
];

pub fn uu_app() -> Command {
    const MODE_ARGS: &[&str] = &[
        options::LINK,
        options::REFLINK,
        options::SYMBOLIC_LINK,
        options::ATTRIBUTES_ONLY,
        options::COPY_CONTENTS,
    ];
    Command::new(uucore::util_name())
        .version(crate_version!())
        .about(ABOUT)
        .override_usage(format_usage(USAGE))
        .infer_long_args(true)
        .arg(
            Arg::new(options::TARGET_DIRECTORY)
                .short('t')
                .conflicts_with(options::NO_TARGET_DIRECTORY)
                .long(options::TARGET_DIRECTORY)
                .value_name(options::TARGET_DIRECTORY)
                .value_hint(clap::ValueHint::DirPath)
                .help("copy all SOURCE arguments into target-directory"),
        )
        .arg(
            Arg::new(options::NO_TARGET_DIRECTORY)
                .short('T')
                .long(options::NO_TARGET_DIRECTORY)
                .conflicts_with(options::TARGET_DIRECTORY)
                .help("Treat DEST as a regular file and not a directory")
                .action(ArgAction::SetTrue),
        )
        .arg(
            Arg::new(options::INTERACTIVE)
                .short('i')
                .long(options::INTERACTIVE)
                .overrides_with(options::NO_CLOBBER)
                .help("ask before overwriting files")
                .action(ArgAction::SetTrue),
        )
        .arg(
            Arg::new(options::LINK)
                .short('l')
                .long(options::LINK)
                .overrides_with_all(MODE_ARGS)
                .help("hard-link files instead of copying")
                .action(ArgAction::SetTrue),
        )
        .arg(
            Arg::new(options::NO_CLOBBER)
                .short('n')
                .long(options::NO_CLOBBER)
                .overrides_with(options::INTERACTIVE)
                .help("don't overwrite a file that already exists")
                .action(ArgAction::SetTrue),
        )
        .arg(
            Arg::new(options::RECURSIVE)
                .short('r')
                .visible_short_alias('R')
                .long(options::RECURSIVE)
                // --archive sets this option
                .help("copy directories recursively")
                .action(ArgAction::SetTrue),
        )
        .arg(
            Arg::new(options::STRIP_TRAILING_SLASHES)
                .long(options::STRIP_TRAILING_SLASHES)
                .help("remove any trailing slashes from each SOURCE argument")
                .action(ArgAction::SetTrue),
        )
        .arg(
            Arg::new(options::VERBOSE)
                .short('v')
                .long(options::VERBOSE)
                .help("explicitly state what is being done")
                .action(ArgAction::SetTrue),
        )
        .arg(
            Arg::new(options::SYMBOLIC_LINK)
                .short('s')
                .long(options::SYMBOLIC_LINK)
                .overrides_with_all(MODE_ARGS)
                .help("make symbolic links instead of copying")
                .action(ArgAction::SetTrue),
        )
        .arg(
            Arg::new(options::FORCE)
                .short('f')
                .long(options::FORCE)
                .help(
                    "if an existing destination file cannot be opened, remove it and \
                    try again (this option is ignored when the -n option is also used). \
                    Currently not implemented for Windows.",
                )
                .action(ArgAction::SetTrue),
        )
        .arg(
            Arg::new(options::REMOVE_DESTINATION)
                .long(options::REMOVE_DESTINATION)
                .overrides_with(options::FORCE)
                .help(
                    "remove each existing destination file before attempting to open it \
                    (contrast with --force). On Windows, currently only works for \
                    writeable files.",
                )
                .action(ArgAction::SetTrue),
        )
        .arg(backup_control::arguments::backup())
        .arg(backup_control::arguments::backup_no_args())
        .arg(backup_control::arguments::suffix())
        .arg(
            Arg::new(options::UPDATE)
                .short('u')
                .long(options::UPDATE)
                .help(
                    "copy only when the SOURCE file is newer than the destination file \
                    or when the destination file is missing",
                )
                .action(ArgAction::SetTrue),
        )
        .arg(
            Arg::new(options::REFLINK)
                .long(options::REFLINK)
                .value_name("WHEN")
                .overrides_with_all(MODE_ARGS)
                .require_equals(true)
                .default_missing_value("always")
                .value_parser(["auto", "always", "never"])
                .num_args(0..=1)
                .help("control clone/CoW copies. See below"),
        )
        .arg(
            Arg::new(options::ATTRIBUTES_ONLY)
                .long(options::ATTRIBUTES_ONLY)
                .overrides_with_all(MODE_ARGS)
                .help("Don't copy the file data, just the attributes")
                .action(ArgAction::SetTrue),
        )
        .arg(
            Arg::new(options::PRESERVE)
                .long(options::PRESERVE)
                .action(ArgAction::Append)
                .use_value_delimiter(true)
                .value_parser(clap::builder::PossibleValuesParser::new(
                    PRESERVABLE_ATTRIBUTES,
                ))
                .num_args(0..)
                .value_name("ATTR_LIST")
                .overrides_with_all([
                    options::ARCHIVE,
                    options::PRESERVE_DEFAULT_ATTRIBUTES,
                    options::NO_PRESERVE,
                ])
                // -d sets this option
                // --archive sets this option
                .help(
                    "Preserve the specified attributes (default: mode, ownership (unix only), \
                     timestamps), if possible additional attributes: context, links, xattr, all",
                ),
        )
        .arg(
            Arg::new(options::PRESERVE_DEFAULT_ATTRIBUTES)
                .short('p')
                .long(options::PRESERVE_DEFAULT_ATTRIBUTES)
                .overrides_with_all([options::PRESERVE, options::NO_PRESERVE, options::ARCHIVE])
                .help("same as --preserve=mode,ownership(unix only),timestamps")
                .action(ArgAction::SetTrue),
        )
        .arg(
            Arg::new(options::NO_PRESERVE)
                .long(options::NO_PRESERVE)
                .value_name("ATTR_LIST")
                .overrides_with_all([
                    options::PRESERVE_DEFAULT_ATTRIBUTES,
                    options::PRESERVE,
                    options::ARCHIVE,
                ])
                .help("don't preserve the specified attributes"),
        )
        .arg(
            Arg::new(options::PARENTS)
                .long(options::PARENTS)
                .alias(options::PARENT)
                .help("use full source file name under DIRECTORY")
                .action(ArgAction::SetTrue),
        )
        .arg(
            Arg::new(options::NO_DEREFERENCE)
                .short('P')
                .long(options::NO_DEREFERENCE)
                .overrides_with(options::DEREFERENCE)
                // -d sets this option
                .help("never follow symbolic links in SOURCE")
                .action(ArgAction::SetTrue),
        )
        .arg(
            Arg::new(options::DEREFERENCE)
                .short('L')
                .long(options::DEREFERENCE)
                .overrides_with(options::NO_DEREFERENCE)
                .help("always follow symbolic links in SOURCE")
                .action(ArgAction::SetTrue),
        )
        .arg(
            Arg::new(options::CLI_SYMBOLIC_LINKS)
                .short('H')
                .help("follow command-line symbolic links in SOURCE")
                .action(ArgAction::SetTrue),
        )
        .arg(
            Arg::new(options::ARCHIVE)
                .short('a')
                .long(options::ARCHIVE)
                .overrides_with_all([
                    options::PRESERVE_DEFAULT_ATTRIBUTES,
                    options::PRESERVE,
                    options::NO_PRESERVE,
                ])
                .help("Same as -dR --preserve=all")
                .action(ArgAction::SetTrue),
        )
        .arg(
            Arg::new(options::NO_DEREFERENCE_PRESERVE_LINKS)
                .short('d')
                .help("same as --no-dereference --preserve=links")
                .action(ArgAction::SetTrue),
        )
        .arg(
            Arg::new(options::ONE_FILE_SYSTEM)
                .short('x')
                .long(options::ONE_FILE_SYSTEM)
                .help("stay on this file system")
                .action(ArgAction::SetTrue),
        )
        .arg(
            Arg::new(options::SPARSE)
                .long(options::SPARSE)
                .value_name("WHEN")
                .value_parser(["never", "auto", "always"])
                .help("NotImplemented: control creation of sparse files. See below"),
        )
        // TODO: implement the following args
        .arg(
            Arg::new(options::COPY_CONTENTS)
                .long(options::COPY_CONTENTS)
                .overrides_with(options::ATTRIBUTES_ONLY)
                .help("NotImplemented: copy contents of special files when recursive")
                .action(ArgAction::SetTrue),
        )
        .arg(
            Arg::new(options::CONTEXT)
                .long(options::CONTEXT)
                .value_name("CTX")
                .help(
                    "NotImplemented: set SELinux security context of destination file to \
                    default type",
                ),
        )
        // END TODO
        .arg(
            Arg::new(options::PATHS)
                .action(ArgAction::Append)
                .value_hint(clap::ValueHint::AnyPath),
        )
}

#[uucore::main]
pub fn uumain(args: impl uucore::Args) -> UResult<()> {
    let matches = uu_app()
        .after_help(backup_control::BACKUP_CONTROL_LONG_HELP)
        .try_get_matches_from(args);

    // The error is parsed here because we do not want version or help being printed to stderr.
    if let Err(e) = matches {
        let mut app = uu_app().after_help(backup_control::BACKUP_CONTROL_LONG_HELP);

        match e.kind() {
            clap::error::ErrorKind::DisplayHelp => {
                app.print_help()?;
            }
            clap::error::ErrorKind::DisplayVersion => println!("{}", app.render_version()),
            _ => return Err(Box::new(e.with_exit_code(1))),
        };
    } else if let Ok(matches) = matches {
        let options = Options::from_matches(&matches)?;

        if options.overwrite == OverwriteMode::NoClobber && options.backup != BackupMode::NoBackup {
            return Err(UUsageError::new(
                EXIT_ERR,
                "options --backup and --no-clobber are mutually exclusive",
            ));
        }

        let paths: Vec<String> = matches
            .get_many::<String>(options::PATHS)
            .map(|v| v.map(ToString::to_string).collect())
            .unwrap_or_default();

        let (sources, target) = parse_path_args(&paths, &options)?;

        if let Err(error) = copy(&sources, &target, &options) {
            match error {
                // Error::NotAllFilesCopied is non-fatal, but the error
                // code should still be EXIT_ERR as does GNU cp
                Error::NotAllFilesCopied => {}
                // Else we caught a fatal bubbled-up error, log it to stderr
                _ => show_error!("{}", error),
            };
            set_exit_code(EXIT_ERR);
        }
    }

    Ok(())
}

impl ClobberMode {
    fn from_matches(matches: &ArgMatches) -> Self {
        if matches.get_flag(options::FORCE) {
            Self::Force
        } else if matches.get_flag(options::REMOVE_DESTINATION) {
            Self::RemoveDestination
        } else {
            Self::Standard
        }
    }
}

impl OverwriteMode {
    fn from_matches(matches: &ArgMatches) -> Self {
        if matches.get_flag(options::INTERACTIVE) {
            Self::Interactive(ClobberMode::from_matches(matches))
        } else if matches.get_flag(options::NO_CLOBBER) {
            Self::NoClobber
        } else {
            Self::Clobber(ClobberMode::from_matches(matches))
        }
    }
}

impl CopyMode {
    fn from_matches(matches: &ArgMatches) -> Self {
        if matches.get_flag(options::LINK) {
            Self::Link
        } else if matches.get_flag(options::SYMBOLIC_LINK) {
            Self::SymLink
        } else if matches.get_flag(options::UPDATE) {
            Self::Update
        } else if matches.get_flag(options::ATTRIBUTES_ONLY) {
            Self::AttrOnly
        } else {
            Self::Copy
        }
    }
}

impl FromStr for Attribute {
    type Err = Error;

    fn from_str(value: &str) -> CopyResult<Self> {
        Ok(match &*value.to_lowercase() {
            "mode" => Self::Mode,
            #[cfg(unix)]
            "ownership" => Self::Ownership,
            "timestamps" => Self::Timestamps,
            #[cfg(feature = "feat_selinux")]
            "context" => Self::Context,
            "links" => Self::Links,
            "xattr" => Self::Xattr,
            _ => {
                return Err(Error::InvalidArgument(format!(
                    "invalid attribute {}",
                    value.quote()
                )));
            }
        })
    }
}

fn add_all_attributes() -> Vec<Attribute> {
    use Attribute::*;

    let attr = vec![
        #[cfg(unix)]
        Ownership,
        Mode,
        Timestamps,
        #[cfg(feature = "feat_selinux")]
        Context,
        Links,
        Xattr,
    ];

    attr
}

impl Options {
    fn from_matches(matches: &ArgMatches) -> CopyResult<Self> {
        let not_implemented_opts = vec![
            options::COPY_CONTENTS,
            #[cfg(not(any(windows, unix)))]
            options::ONE_FILE_SYSTEM,
            options::CONTEXT,
            #[cfg(windows)]
            options::FORCE,
        ];

        for not_implemented_opt in not_implemented_opts {
            if matches.contains_id(not_implemented_opt)
                && matches.value_source(not_implemented_opt)
                    == Some(clap::parser::ValueSource::CommandLine)
            {
                return Err(Error::NotImplemented(not_implemented_opt.to_string()));
            }
        }

        let recursive = matches.get_flag(options::RECURSIVE) || matches.get_flag(options::ARCHIVE);

        let backup_mode = match backup_control::determine_backup_mode(matches) {
            Err(e) => return Err(Error::Backup(format!("{}", e))),
            Ok(mode) => mode,
        };

        let backup_suffix = backup_control::determine_backup_suffix(matches);

        let overwrite = OverwriteMode::from_matches(matches);

        // Parse target directory options
        let no_target_dir = matches.get_flag(options::NO_TARGET_DIRECTORY);
        let target_dir = matches
            .get_one::<String>(options::TARGET_DIRECTORY)
            .map(ToString::to_string);

        if let Some(dir) = &target_dir {
            if !Path::new(dir).is_dir() {
                return Err(Error::NotADirectory(dir.clone()));
            }
        };

        // Parse attributes to preserve
        let mut preserve_attributes: Vec<Attribute> = if matches.contains_id(options::PRESERVE) {
            match matches.get_many::<String>(options::PRESERVE) {
                None => DEFAULT_ATTRIBUTES.to_vec(),
                Some(attribute_strs) => {
                    let mut attributes = Vec::new();
                    for attribute_str in attribute_strs {
                        if attribute_str == "all" {
                            attributes = add_all_attributes();
                            break;
                        } else {
                            attributes.push(Attribute::from_str(attribute_str)?);
                        }
                    }
                    attributes
                }
            }
        } else if matches.get_flag(options::ARCHIVE) {
            // --archive is used. Same as --preserve=all
            add_all_attributes()
        } else if matches.get_flag(options::NO_DEREFERENCE_PRESERVE_LINKS) {
            vec![Attribute::Links]
        } else if matches.get_flag(options::PRESERVE_DEFAULT_ATTRIBUTES) {
            DEFAULT_ATTRIBUTES.to_vec()
        } else {
            vec![]
        };

        // Make sure ownership is changed before other attributes,
        // as chown clears some of the permission and therefore could undo previous changes
        // if not executed first.
        preserve_attributes.sort_unstable();

        let options = Self {
            attributes_only: matches.get_flag(options::ATTRIBUTES_ONLY),
            copy_contents: matches.get_flag(options::COPY_CONTENTS),
            cli_dereference: matches.get_flag(options::CLI_SYMBOLIC_LINKS),
            copy_mode: CopyMode::from_matches(matches),
            // No dereference is set with -p, -d and --archive
            dereference: !(matches.get_flag(options::NO_DEREFERENCE)
                || matches.get_flag(options::NO_DEREFERENCE_PRESERVE_LINKS)
                || matches.get_flag(options::ARCHIVE)
                || recursive)
                || matches.get_flag(options::DEREFERENCE),
            one_file_system: matches.get_flag(options::ONE_FILE_SYSTEM),
            parents: matches.get_flag(options::PARENTS),
            update: matches.get_flag(options::UPDATE),
            verbose: matches.get_flag(options::VERBOSE),
            strip_trailing_slashes: matches.get_flag(options::STRIP_TRAILING_SLASHES),
            reflink_mode: {
                if let Some(reflink) = matches.get_one::<String>(options::REFLINK) {
                    match reflink.as_str() {
                        "always" => ReflinkMode::Always,
                        "auto" => ReflinkMode::Auto,
                        "never" => ReflinkMode::Never,
                        value => {
                            return Err(Error::InvalidArgument(format!(
                                "invalid argument {} for \'reflink\'",
                                value.quote()
                            )));
                        }
                    }
                } else {
                    #[cfg(any(target_os = "linux", target_os = "android", target_os = "macos"))]
                    {
                        ReflinkMode::Auto
                    }
                    #[cfg(not(any(
                        target_os = "linux",
                        target_os = "android",
                        target_os = "macos"
                    )))]
                    {
                        ReflinkMode::Never
                    }
                }
            },
            sparse_mode: {
                if let Some(val) = matches.get_one::<String>(options::SPARSE) {
                    match val.as_str() {
                        "always" => SparseMode::Always,
                        "auto" => SparseMode::Auto,
                        "never" => SparseMode::Never,
                        _ => {
                            return Err(Error::InvalidArgument(format!(
                                "invalid argument {} for \'sparse\'",
                                val
                            )))
                        }
                    }
                } else {
                    SparseMode::Auto
                }
            },
            backup: backup_mode,
            backup_suffix,
            overwrite,
            no_target_dir,
            preserve_attributes,
            recursive,
            target_dir,
        };

        Ok(options)
    }

    fn dereference(&self, in_command_line: bool) -> bool {
        self.dereference || (in_command_line && self.cli_dereference)
    }

    fn preserve_hard_links(&self) -> bool {
        for attribute in &self.preserve_attributes {
            if *attribute == Attribute::Links {
                return true;
            }
        }
        false
    }
}

impl TargetType {
    /// Return TargetType required for `target`.
    ///
    /// Treat target as a dir if we have multiple sources or the target
    /// exists and already is a directory
    fn determine(sources: &[Source], target: &TargetSlice) -> Self {
        if sources.len() > 1 || target.is_dir() {
            Self::Directory
        } else {
            Self::File
        }
    }
}

/// Returns tuple of (Source paths, Target)
fn parse_path_args(path_args: &[String], options: &Options) -> CopyResult<(Vec<Source>, Target)> {
    let mut paths = path_args.iter().map(PathBuf::from).collect::<Vec<_>>();

    if paths.is_empty() {
        // No files specified
        return Err("missing file operand".into());
    }

    // Return an error if the user requested to copy more than one
    // file source to a file target
    if options.no_target_dir && options.target_dir.is_none() && paths.len() > 2 {
        return Err(format!("extra operand {:?}", paths[2]).into());
    }

    let target = match options.target_dir {
        Some(ref target) => {
            // All path args are sources, and the target dir was
            // specified separately
            PathBuf::from(target)
        }
        None => {
            // If there was no explicit target-dir, then use the last
            // path_arg
            paths.pop().unwrap()
        }
    };

    if options.strip_trailing_slashes {
        for source in &mut paths {
            *source = source.components().as_path().to_owned();
        }
    }

    Ok((paths, target))
}

fn preserve_hardlinks(
    hard_links: &mut Vec<(String, u64)>,
    source: &std::path::Path,
    dest: &std::path::Path,
    found_hard_link: &mut bool,
) -> CopyResult<()> {
    // Redox does not currently support hard links
    #[cfg(not(target_os = "redox"))]
    {
        if !source.is_dir() {
            let info = match FileInformation::from_path(source, false) {
                Ok(info) => info,
                Err(e) => {
                    return Err(format!("cannot stat {}: {}", source.quote(), e,).into());
                }
            };

            #[cfg(unix)]
            let inode = info.inode();

            #[cfg(windows)]
            let inode = info.file_index();

            let nlinks = info.number_of_links();

            for hard_link in hard_links.iter() {
                if hard_link.1 == inode {
                    std::fs::hard_link(hard_link.0.clone(), dest).unwrap();
                    *found_hard_link = true;
                }
            }
            if !(*found_hard_link) && nlinks > 1 {
                hard_links.push((dest.to_str().unwrap().to_string(), inode));
            }
        }
    }
    Ok(())
}

/// Copy all `sources` to `target`.  Returns an
/// `Err(Error::NotAllFilesCopied)` if at least one non-fatal error was
/// encountered.
///
/// Behavior depends on `options`, see [`Options`] for details.
///
/// [`Options`]: ./struct.Options.html
fn copy(sources: &[Source], target: &TargetSlice, options: &Options) -> CopyResult<()> {
    let target_type = TargetType::determine(sources, target);
    verify_target_type(target, &target_type)?;

    let preserve_hard_links = options.preserve_hard_links();

    let mut hard_links: Vec<(String, u64)> = vec![];

    let mut non_fatal_errors = false;
    let mut seen_sources = HashSet::with_capacity(sources.len());
    let mut symlinked_files = HashSet::new();
    for source in sources {
        if seen_sources.contains(source) {
            // FIXME: compare sources by the actual file they point to, not their path. (e.g. dir/file == dir/../dir/file in most cases)
            show_warning!("source {} specified more than once", source.quote());
        } else {
            let mut found_hard_link = false;
            if preserve_hard_links {
                let dest = construct_dest_path(source, target, &target_type, options)?;
                preserve_hardlinks(&mut hard_links, source, &dest, &mut found_hard_link)?;
            }
            if !found_hard_link {
                if let Err(error) =
                    copy_source(source, target, &target_type, options, &mut symlinked_files)
                {
                    match error {
                        // When using --no-clobber, we don't want to show
                        // an error message
                        Error::NotAllFilesCopied => (),
                        Error::Skipped(_) => {
                            show_error!("{}", error);
                        }
                        _ => {
                            show_error!("{}", error);
                            non_fatal_errors = true;
                        }
                    }
                }
            }
            seen_sources.insert(source);
        }
    }
    if non_fatal_errors {
        Err(Error::NotAllFilesCopied)
    } else {
        Ok(())
    }
}

fn construct_dest_path(
    source_path: &Path,
    target: &TargetSlice,
    target_type: &TargetType,
    options: &Options,
) -> CopyResult<PathBuf> {
    if options.no_target_dir && target.is_dir() {
        return Err(format!(
            "cannot overwrite directory {} with non-directory",
            target.quote()
        )
        .into());
    }

    if options.parents && !target.is_dir() {
        return Err("with --parents, the destination must be a directory".into());
    }

    Ok(match *target_type {
        TargetType::Directory => {
            let root = if options.parents {
                Path::new("")
            } else {
                source_path.parent().unwrap_or(source_path)
            };
            localize_to_target(root, source_path, target)?
        }
        TargetType::File => target.to_path_buf(),
    })
}

fn copy_source(
    source: &SourceSlice,
    target: &TargetSlice,
    target_type: &TargetType,
    options: &Options,
    symlinked_files: &mut HashSet<FileInformation>,
) -> CopyResult<()> {
    let source_path = Path::new(&source);
    if source_path.is_dir() {
        // Copy as directory
        copy_directory(source, target, options, symlinked_files, true)
    } else {
        // Copy as file
        let dest = construct_dest_path(source_path, target, target_type, options)?;
        copy_file(source_path, dest.as_path(), options, symlinked_files, true)
    }
}

impl OverwriteMode {
    fn verify(&self, path: &Path) -> CopyResult<()> {
        match *self {
            Self::NoClobber => Err(Error::NotAllFilesCopied),
            Self::Interactive(_) => {
                if prompt_yes!("{}: overwrite {}? ", uucore::util_name(), path.quote()) {
                    Ok(())
                } else {
                    Err(Error::Skipped(format!(
                        "Not overwriting {} at user request",
                        path.quote()
                    )))
                }
            }
            Self::Clobber(_) => Ok(()),
        }
    }
}

/// Copy the specified attributes from one path to another.
pub(crate) fn copy_attributes(
    source: &Path,
    dest: &Path,
    attributes: &[Attribute],
) -> CopyResult<()> {
    for attribute in attributes {
        copy_attribute(source, dest, attribute)?;
    }
    Ok(())
}

fn copy_attribute(source: &Path, dest: &Path, attribute: &Attribute) -> CopyResult<()> {
    let context = &*format!("{} -> {}", source.quote(), dest.quote());
    let source_metadata = fs::symlink_metadata(source).context(context)?;
    match *attribute {
        Attribute::Mode => {
            // The `chmod()` system call that underlies the
            // `fs::set_permissions()` call is unable to change the
            // permissions of a symbolic link. In that case, we just
            // do nothing, since every symbolic link has the same
            // permissions.
            if !dest.is_symlink() {
                fs::set_permissions(dest, source_metadata.permissions()).context(context)?;
                // FIXME: Implement this for windows as well
                #[cfg(feature = "feat_acl")]
                exacl::getfacl(source, None)
                    .and_then(|acl| exacl::setfacl(&[dest], &acl, None))
                    .map_err(|err| Error::Error(err.to_string()))?;
            }
        }
        #[cfg(unix)]
        Attribute::Ownership => {
            use std::os::unix::prelude::MetadataExt;
            use uucore::perms::wrap_chown;
            use uucore::perms::Verbosity;
            use uucore::perms::VerbosityLevel;

            let dest_uid = source_metadata.uid();
            let dest_gid = source_metadata.gid();

            wrap_chown(
                dest,
                &dest.symlink_metadata().context(context)?,
                Some(dest_uid),
                Some(dest_gid),
                false,
                Verbosity {
                    groups_only: false,
                    level: VerbosityLevel::Normal,
                },
            )
            .map_err(Error::Error)?;
        }
        Attribute::Timestamps => {
            let atime = FileTime::from_last_access_time(&source_metadata);
            let mtime = FileTime::from_last_modification_time(&source_metadata);
            if dest.is_symlink() {
                filetime::set_symlink_file_times(dest, atime, mtime)?;
            } else {
                filetime::set_file_times(dest, atime, mtime)?;
            }
        }
        #[cfg(feature = "feat_selinux")]
        Attribute::Context => {
            let context = selinux::SecurityContext::of_path(source, false, false).map_err(|e| {
                format!(
                    "failed to get security context of {}: {}",
                    source.display(),
                    e
                )
            })?;
            if let Some(context) = context {
                context.set_for_path(dest, false, false).map_err(|e| {
                    format!(
                        "failed to set security context for {}: {}",
                        dest.display(),
                        e
                    )
                })?;
            }
        }
        Attribute::Links => {}
        Attribute::Xattr => {
            #[cfg(unix)]
            {
                let xattrs = xattr::list(source)?;
                for attr in xattrs {
                    if let Some(attr_value) = xattr::get(source, attr.clone())? {
                        xattr::set(dest, attr, &attr_value[..])?;
                    }
                }
            }
            #[cfg(not(unix))]
            {
                // The documentation for GNU cp states:
                //
                // > Try to preserve SELinux security context and
                // > extended attributes (xattr), but ignore any failure
                // > to do that and print no corresponding diagnostic.
                //
                // so we simply do nothing here.
                //
                // TODO Silently ignore failures in the `#[cfg(unix)]`
                // block instead of terminating immediately on errors.
            }
        }
    };

    Ok(())
}

fn symlink_file(
    source: &Path,
    dest: &Path,
    context: &str,
    symlinked_files: &mut HashSet<FileInformation>,
) -> CopyResult<()> {
    #[cfg(not(windows))]
    {
        std::os::unix::fs::symlink(source, dest).context(context)?;
    }
    #[cfg(windows)]
    {
        std::os::windows::fs::symlink_file(source, dest).context(context)?;
    }
    if let Ok(file_info) = FileInformation::from_path(dest, false) {
        symlinked_files.insert(file_info);
    }
    Ok(())
}

fn context_for(src: &Path, dest: &Path) -> String {
    format!("{} -> {}", src.quote(), dest.quote())
}

/// Implements a simple backup copy for the destination file.
/// TODO: for the backup, should this function be replaced by `copy_file(...)`?
fn backup_dest(dest: &Path, backup_path: &Path) -> CopyResult<PathBuf> {
    fs::copy(dest, backup_path)?;
    Ok(backup_path.into())
}

fn handle_existing_dest(
    source: &Path,
    dest: &Path,
    options: &Options,
    source_in_command_line: bool,
) -> CopyResult<()> {
    let dereference_to_compare =
        options.dereference(source_in_command_line) || !source.is_symlink();
    if paths_refer_to_same_file(source, dest, dereference_to_compare) {
        return Err(format!("{}: same file", context_for(source, dest)).into());
    }

    options.overwrite.verify(dest)?;

    let backup_path = backup_control::get_backup_path(options.backup, dest, &options.backup_suffix);
    if let Some(backup_path) = backup_path {
        if paths_refer_to_same_file(source, &backup_path, true) {
            return Err(format!(
                "backing up {} might destroy source;  {} not copied",
                dest.quote(),
                source.quote()
            )
            .into());
        } else {
            backup_dest(dest, &backup_path)?;
        }
    }

    match options.overwrite {
        // FIXME: print that the file was removed if --verbose is enabled
        OverwriteMode::Clobber(ClobberMode::Force) => {
            if fs::metadata(dest)?.permissions().readonly() {
                fs::remove_file(dest)?;
            }
        }
        OverwriteMode::Clobber(ClobberMode::RemoveDestination) => {
            fs::remove_file(dest)?;
        }
        _ => (),
    };

    Ok(())
}

/// Decide whether the given path exists.
fn file_or_link_exists(path: &Path) -> bool {
    // Using `Path.exists()` or `Path.try_exists()` is not sufficient,
    // because if `path` is a symbolic link and there are too many
    // levels of symbolic link, then those methods will return false
    // or an OS error.
    path.symlink_metadata().is_ok()
}

/// Copy the a file from `source` to `dest`. `source` will be dereferenced if
/// `options.dereference` is set to true. `dest` will be dereferenced only if
/// the source was not a symlink.
///
/// Behavior when copying to existing files is contingent on the
/// `options.overwrite` mode. If a file is skipped, the return type
/// should be `Error:Skipped`
///
/// The original permissions of `source` will be copied to `dest`
/// after a successful copy.
fn copy_file(
    source: &Path,
    dest: &Path,
    options: &Options,
    symlinked_files: &mut HashSet<FileInformation>,
    source_in_command_line: bool,
) -> CopyResult<()> {
<<<<<<< HEAD
=======
    if options.update && options.overwrite == OverwriteMode::Interactive(ClobberMode::Standard) {
        // `cp -i --update old new` when `new` exists doesn't copy anything
        // and exit with 0
        return Ok(());
    }

    if file_or_link_exists(dest) {
        handle_existing_dest(source, dest, options, source_in_command_line)?;
    }

>>>>>>> 4b2138e6
    // Fail if dest is a dangling symlink or a symlink this program created previously
    if dest.is_symlink() {
        if FileInformation::from_path(dest, false)
            .map(|info| symlinked_files.contains(&info))
            .unwrap_or(false)
        {
            return Err(Error::Error(format!(
                "will not copy '{}' through just-created symlink '{}'",
                source.display(),
                dest.display()
            )));
        }
        let copy_contents = options.dereference(source_in_command_line) || !source.is_symlink();
        if copy_contents
            && !dest.exists()
            && !matches!(
                options.overwrite,
                OverwriteMode::Clobber(ClobberMode::RemoveDestination)
            )
        {
            return Err(Error::Error(format!(
                "not writing through dangling symlink '{}'",
                dest.display()
            )));
        }
    }

    if file_or_link_exists(dest) {
        handle_existing_dest(source, dest, options, source_in_command_line)?;
    }

    if options.verbose {
        println!("{}", context_for(source, dest));
    }

    // Calculate the context upfront before canonicalizing the path
    let context = context_for(source, dest);
    let context = context.as_str();

    let source_metadata = {
        let result = if options.dereference(source_in_command_line) {
            fs::metadata(source)
        } else {
            fs::symlink_metadata(source)
        };
        result.context(context)?
    };
    let source_file_type = source_metadata.file_type();
    let source_is_symlink = source_file_type.is_symlink();

    #[cfg(unix)]
    let source_is_fifo = source_file_type.is_fifo();
    #[cfg(not(unix))]
    let source_is_fifo = false;

    let dest_permissions = if dest.exists() {
        dest.symlink_metadata().context(context)?.permissions()
    } else {
        #[allow(unused_mut)]
        let mut permissions = source_metadata.permissions();
        #[cfg(unix)]
        {
            use uucore::mode::get_umask;

            let mut mode = permissions.mode();

            // remove sticky bit, suid and gid bit
            const SPECIAL_PERMS_MASK: u32 = 0o7000;
            mode &= !SPECIAL_PERMS_MASK;

            // apply umask
            mode &= !get_umask();

            permissions.set_mode(mode);
        }
        permissions
    };

    match options.copy_mode {
        CopyMode::Link => {
            if dest.exists() {
                let backup_path =
                    backup_control::get_backup_path(options.backup, dest, &options.backup_suffix);
                if let Some(backup_path) = backup_path {
                    backup_dest(dest, &backup_path)?;
                    fs::remove_file(dest)?;
                }
            }
            if options.dereference(source_in_command_line) && source.is_symlink() {
                let resolved =
                    canonicalize(source, MissingHandling::Missing, ResolveMode::Physical).unwrap();
                fs::hard_link(resolved, dest)
            } else {
                fs::hard_link(source, dest)
            }
            .context(context)?;
        }
        CopyMode::Copy => {
            copy_helper(
                source,
                dest,
                options,
                context,
                source_is_symlink,
                source_is_fifo,
                symlinked_files,
            )?;
        }
        CopyMode::SymLink => {
            symlink_file(source, dest, context, symlinked_files)?;
        }
        CopyMode::Update => {
            if dest.exists() {
                let dest_metadata = fs::symlink_metadata(dest)?;

                let src_time = source_metadata.modified()?;
                let dest_time = dest_metadata.modified()?;
                if src_time <= dest_time {
                    return Ok(());
                } else {
                    copy_helper(
                        source,
                        dest,
                        options,
                        context,
                        source_is_symlink,
                        source_is_fifo,
                        symlinked_files,
                    )?;
                }
            } else {
                copy_helper(
                    source,
                    dest,
                    options,
                    context,
                    source_is_symlink,
                    source_is_fifo,
                    symlinked_files,
                )?;
            }
        }
        CopyMode::AttrOnly => {
            OpenOptions::new()
                .write(true)
                .truncate(false)
                .create(true)
                .open(dest)
                .unwrap();
        }
    };

    // TODO: implement something similar to gnu's lchown
    if !dest.is_symlink() {
        // Here, to match GNU semantics, we quietly ignore an error
        // if a user does not have the correct ownership to modify
        // the permissions of a file.
        //
        // FWIW, the OS will throw an error later, on the write op, if
        // the user does not have permission to write to the file.
        fs::set_permissions(dest, dest_permissions).ok();
    }
    copy_attributes(source, dest, &options.preserve_attributes)?;
    Ok(())
}

/// Copy the file from `source` to `dest` either using the normal `fs::copy` or a
/// copy-on-write scheme if --reflink is specified and the filesystem supports it.
fn copy_helper(
    source: &Path,
    dest: &Path,
    options: &Options,
    context: &str,
    source_is_symlink: bool,
    source_is_fifo: bool,
    symlinked_files: &mut HashSet<FileInformation>,
) -> CopyResult<()> {
    if options.parents {
        let parent = dest.parent().unwrap_or(dest);
        fs::create_dir_all(parent)?;
    }

    if source.as_os_str() == "/dev/null" {
        /* workaround a limitation of fs::copy
         * https://github.com/rust-lang/rust/issues/79390
         */
        File::create(dest).context(dest.display().to_string())?;
    } else if source_is_fifo && options.recursive {
        #[cfg(unix)]
        copy_fifo(dest, options.overwrite)?;
    } else if source_is_symlink {
        copy_link(source, dest, symlinked_files)?;
    } else {
        copy_on_write(
            source,
            dest,
            options.reflink_mode,
            options.sparse_mode,
            context,
        )?;
    }

    Ok(())
}

// "Copies" a FIFO by creating a new one. This workaround is because Rust's
// built-in fs::copy does not handle FIFOs (see rust-lang/rust/issues/79390).
#[cfg(unix)]
fn copy_fifo(dest: &Path, overwrite: OverwriteMode) -> CopyResult<()> {
    if dest.exists() {
        overwrite.verify(dest)?;
        fs::remove_file(dest)?;
    }

    let name = CString::new(dest.as_os_str().as_bytes()).unwrap();
    let err = unsafe { mkfifo(name.as_ptr(), 0o666) };
    if err == -1 {
        return Err(format!("cannot create fifo {}: File exists", dest.quote()).into());
    }
    Ok(())
}

fn copy_link(
    source: &Path,
    dest: &Path,
    symlinked_files: &mut HashSet<FileInformation>,
) -> CopyResult<()> {
    // Here, we will copy the symlink itself (actually, just recreate it)
    let link = fs::read_link(source)?;
    let dest: Cow<'_, Path> = if dest.is_dir() {
        match source.file_name() {
            Some(name) => dest.join(name).into(),
            None => crash!(
                EXIT_ERR,
                "cannot stat {}: No such file or directory",
                source.quote()
            ),
        }
    } else {
        // we always need to remove the file to be able to create a symlink,
        // even if it is writeable.
        if dest.is_symlink() || dest.is_file() {
            fs::remove_file(dest)?;
        }
        dest.into()
    };
    symlink_file(&link, &dest, &context_for(&link, &dest), symlinked_files)
}

/// Generate an error message if `target` is not the correct `target_type`
pub fn verify_target_type(target: &Path, target_type: &TargetType) -> CopyResult<()> {
    match (target_type, target.is_dir()) {
        (&TargetType::Directory, false) => {
            Err(format!("target: {} is not a directory", target.quote()).into())
        }
        (&TargetType::File, true) => Err(format!(
            "cannot overwrite directory {} with non-directory",
            target.quote()
        )
        .into()),
        _ => Ok(()),
    }
}

/// Remove the `root` prefix from `source` and prefix it with `target`
/// to create a file that is local to `target`
/// # Examples
///
/// ```ignore
/// assert!(uu_cp::localize_to_target(
///     &Path::new("a/source/"),
///     &Path::new("a/source/c.txt"),
///     &Path::new("target/"),
/// ).unwrap() == Path::new("target/c.txt"))
/// ```
pub fn localize_to_target(root: &Path, source: &Path, target: &Path) -> CopyResult<PathBuf> {
    let local_to_root = source.strip_prefix(root)?;
    Ok(target.join(local_to_root))
}

#[test]
fn test_cp_localize_to_target() {
    assert!(
        localize_to_target(
            Path::new("a/source/"),
            Path::new("a/source/c.txt"),
            Path::new("target/")
        )
        .unwrap()
            == Path::new("target/c.txt")
    );
}<|MERGE_RESOLUTION|>--- conflicted
+++ resolved
@@ -1264,19 +1264,12 @@
     symlinked_files: &mut HashSet<FileInformation>,
     source_in_command_line: bool,
 ) -> CopyResult<()> {
-<<<<<<< HEAD
-=======
     if options.update && options.overwrite == OverwriteMode::Interactive(ClobberMode::Standard) {
         // `cp -i --update old new` when `new` exists doesn't copy anything
         // and exit with 0
         return Ok(());
     }
 
-    if file_or_link_exists(dest) {
-        handle_existing_dest(source, dest, options, source_in_command_line)?;
-    }
-
->>>>>>> 4b2138e6
     // Fail if dest is a dangling symlink or a symlink this program created previously
     if dest.is_symlink() {
         if FileInformation::from_path(dest, false)
